{
  "name": "@ai16z/agent",
  "version": "0.1.1",
  "main": "src/index.ts",
  "type": "module",
  "scripts": {
<<<<<<< HEAD
    "build": "tsup ./src/index.ts --format esm --dts",
=======
    "build": "tsup src/index.ts --format esm --dts",
>>>>>>> 89773ff9
    "start": "tsc && node --loader ts-node/esm src/index.ts",
    "clean": "bash ./scripts/clean.sh",
    "start:service:all": "pm2 start pnpm --name=\"all\" --restart-delay=3000 --max-restarts=10 -- run start:all",
    "stop:service:all": "pm2 stop all"
  },
  "dependencies": {
<<<<<<< HEAD
    "@elizaos/adapter-postgres": "0.1.7-alpha.2",
    "@elizaos/adapter-sqlite": "0.1.7-alpha.2",
    "@elizaos/client-auto": "0.1.7-alpha.2",
    "@elizaos/client-direct": "0.1.7-alpha.2",
    "@elizaos/client-discord": "0.1.7-alpha.2",
    "@elizaos/client-telegram": "0.1.7-alpha.2",
    "@elizaos/client-twitter": "0.1.7-alpha.2",
    "@elizaos/core": "0.1.7-alpha.2",
    "@elizaos/plugin-bootstrap": "0.1.7-alpha.2",
    "@elizaos/plugin-image-generation": "0.1.7-alpha.2",
    "@elizaos/plugin-node": "0.1.7-alpha.2",
    "@elizaos/plugin-solana": "0.1.7-alpha.2",
    "@elizaos/plugin-starknet": "0.1.7-alpha.2",
    "amqplib": "^0.10.5",
    "better-sqlite3": "^11.7.0",
    "readline": "^1.3.0",
    "ws": "^8.18.0",
=======
    "@elizaos/adapter-postgres": "0.1.7",
    "@elizaos/adapter-sqlite": "0.1.7",
    "@elizaos/client-auto": "0.1.7",
    "@elizaos/client-direct": "0.1.7",
    "@elizaos/client-discord": "0.1.7",
    "@elizaos/client-telegram": "0.1.7",
    "@elizaos/client-twitter": "0.1.7",
    "@elizaos/core": "0.1.7",
    "@elizaos/plugin-bootstrap": "0.1.7",
    "@elizaos/plugin-image-generation": "0.1.7",
    "@elizaos/plugin-node": "0.1.7",
    "@elizaos/plugin-solana": "0.1.7",
    "@elizaos/plugin-starknet": "0.1.7",
    "@tavily/core": "0.0.2",
    "amqplib": "0.10.5",
    "better-sqlite3": "11.5.0",
    "fs": "0.0.1-security",
    "net": "1.0.2",
    "path": "0.12.7",
    "readline": "1.3.0",
    "url": "0.11.4",
    "ws": "8.18.0",
>>>>>>> 89773ff9
    "yargs": "17.7.2"
  },
  "engines": {
    "node": ">=22"
  },
  "pnpm": {
    "overrides": {
      "onnxruntime-node": "1.20.0"
    }
  },
  "devDependencies": {
    "ts-node": "10.9.2",
<<<<<<< HEAD
    "tsup": "^8.3.5",
    "typescript": "^5.7.2"
  },
  "packageManager": "pnpm@9.15.1+sha512.1acb565e6193efbebda772702950469150cf12bcc764262e7587e71d19dc98a423dff9536e57ea44c49bdf790ff694e83c27be5faa23d67e0c033b583be4bfcf"
=======
    "tsup": "8.3.5",
    "typescript": "5.6.3"
  }
>>>>>>> 89773ff9
}<|MERGE_RESOLUTION|>--- conflicted
+++ resolved
@@ -4,36 +4,12 @@
   "main": "src/index.ts",
   "type": "module",
   "scripts": {
-<<<<<<< HEAD
-    "build": "tsup ./src/index.ts --format esm --dts",
-=======
     "build": "tsup src/index.ts --format esm --dts",
->>>>>>> 89773ff9
     "start": "tsc && node --loader ts-node/esm src/index.ts",
-    "clean": "bash ./scripts/clean.sh",
     "start:service:all": "pm2 start pnpm --name=\"all\" --restart-delay=3000 --max-restarts=10 -- run start:all",
     "stop:service:all": "pm2 stop all"
   },
   "dependencies": {
-<<<<<<< HEAD
-    "@elizaos/adapter-postgres": "0.1.7-alpha.2",
-    "@elizaos/adapter-sqlite": "0.1.7-alpha.2",
-    "@elizaos/client-auto": "0.1.7-alpha.2",
-    "@elizaos/client-direct": "0.1.7-alpha.2",
-    "@elizaos/client-discord": "0.1.7-alpha.2",
-    "@elizaos/client-telegram": "0.1.7-alpha.2",
-    "@elizaos/client-twitter": "0.1.7-alpha.2",
-    "@elizaos/core": "0.1.7-alpha.2",
-    "@elizaos/plugin-bootstrap": "0.1.7-alpha.2",
-    "@elizaos/plugin-image-generation": "0.1.7-alpha.2",
-    "@elizaos/plugin-node": "0.1.7-alpha.2",
-    "@elizaos/plugin-solana": "0.1.7-alpha.2",
-    "@elizaos/plugin-starknet": "0.1.7-alpha.2",
-    "amqplib": "^0.10.5",
-    "better-sqlite3": "^11.7.0",
-    "readline": "^1.3.0",
-    "ws": "^8.18.0",
-=======
     "@elizaos/adapter-postgres": "0.1.7",
     "@elizaos/adapter-sqlite": "0.1.7",
     "@elizaos/client-auto": "0.1.7",
@@ -56,7 +32,6 @@
     "readline": "1.3.0",
     "url": "0.11.4",
     "ws": "8.18.0",
->>>>>>> 89773ff9
     "yargs": "17.7.2"
   },
   "engines": {
@@ -69,14 +44,7 @@
   },
   "devDependencies": {
     "ts-node": "10.9.2",
-<<<<<<< HEAD
-    "tsup": "^8.3.5",
-    "typescript": "^5.7.2"
-  },
-  "packageManager": "pnpm@9.15.1+sha512.1acb565e6193efbebda772702950469150cf12bcc764262e7587e71d19dc98a423dff9536e57ea44c49bdf790ff694e83c27be5faa23d67e0c033b583be4bfcf"
-=======
     "tsup": "8.3.5",
     "typescript": "5.6.3"
   }
->>>>>>> 89773ff9
 }