--- conflicted
+++ resolved
@@ -1,65 +1,28 @@
-<<<<<<< HEAD
-import type { DirectClient } from "@ai16z/client-direct";
-import { DirectClientInterface } from "@ai16z/client-direct";
+import { DirectClient } from "@elizaos/client-direct";
 import {
   AgentRuntime,
   elizaLogger,
+  settings,
   stringToUuid,
   type Character,
-} from "@ai16z/eliza";
-import { bootstrapPlugin } from "@ai16z/plugin-bootstrap";
-import { nodePlugin } from "@ai16z/plugin-node";
-import { solanaPlugin } from "@ai16z/plugin-solana";
-import fs from "fs";
-=======
-import { PostgresDatabaseAdapter } from "@elizaos/adapter-postgres";
-import { SqliteDatabaseAdapter } from "@elizaos/adapter-sqlite";
-import { AutoClientInterface } from "@elizaos/client-auto";
-import { DirectClient } from "@elizaos/client-direct";
-import { DiscordClientInterface } from "@elizaos/client-discord";
-import { TelegramClientInterface } from "@elizaos/client-telegram";
-import { TwitterClientInterface } from "@elizaos/client-twitter";
-import {
-  AgentRuntime,
-  CacheManager,
-  Character,
-  DbCacheAdapter,
-  IAgentRuntime,
-  ICacheManager,
-  IDatabaseAdapter,
-  IDatabaseCacheAdapter,
-  ModelProviderName,
-  defaultCharacter,
-  elizaLogger,
-  settings,
-  stringToUuid,
-  validateCharacterConfig
 } from "@elizaos/core";
 import { bootstrapPlugin } from "@elizaos/plugin-bootstrap";
 import { createNodePlugin } from "@elizaos/plugin-node";
 import { solanaPlugin } from "@elizaos/plugin-solana";
-import Database from "better-sqlite3";
 import fs from "fs";
 import net from "net";
->>>>>>> c8415417
 import path from "path";
-import readline from "readline";
 import { fileURLToPath } from "url";
-<<<<<<< HEAD
-import { intializeDbCache } from "./cache/index.js";
-import { character } from "./character.js";
-import { startChat } from "./chat/index.js";
-import { initializeClients } from "./clients/index.js";
+import { intializeDbCache } from "./cache";
+import { character } from "./character";
+import { startChat } from "./chat";
+import { initializeClients } from "./clients";
 import {
   getTokenForProvider,
   loadCharacters,
   parseArguments,
-} from "./config/index.js";
-import { initializeDatabase } from "./database/index.js";
-=======
-import yargs from "yargs";
-import { character } from "./character.ts";
->>>>>>> c8415417
+} from "./config";
+import { initializeDatabase } from "./database";
 
 const __filename = fileURLToPath(import.meta.url);
 const __dirname = path.dirname(__filename);
@@ -70,183 +33,13 @@
   return new Promise((resolve) => setTimeout(resolve, waitTime));
 };
 
-<<<<<<< HEAD
+let nodePlugin: any | undefined;
+
 export function createAgent(
   character: Character,
   db: any,
   cache: any,
   token: string
-=======
-export function parseArguments(): {
-  character?: string;
-  characters?: string;
-} {
-  try {
-    return yargs(process.argv.slice(2))
-      .option("character", {
-        type: "string",
-        description: "Path to the character JSON file",
-      })
-      .option("characters", {
-        type: "string",
-        description: "Comma separated list of paths to character JSON files",
-      })
-      .parseSync();
-  } catch (error) {
-    console.error("Error parsing arguments:", error);
-    return {};
-  }
-}
-
-export async function loadCharacters(
-  charactersArg: string,
-): Promise<Character[]> {
-  let characterPaths = charactersArg?.split(",").map((filePath) => {
-    if (path.basename(filePath) === filePath) {
-      filePath = "../characters/" + filePath;
-    }
-    return path.resolve(process.cwd(), filePath.trim());
-  });
-
-  const loadedCharacters = [];
-
-  if (characterPaths?.length > 0) {
-    for (const path of characterPaths) {
-      console.log("path", path);
-      try {
-        const character = JSON.parse(fs.readFileSync(path, "utf8"));
-
-        validateCharacterConfig(character);
-
-        loadedCharacters.push(character);
-      } catch (e) {
-        console.error(`Error loading character from ${path}: ${e}`);
-        // don't continue to load if a specified file is not found
-        process.exit(1);
-      }
-    }
-  }
-
-  if (loadedCharacters.length === 0) {
-    console.log("No characters found, using default character");
-    loadedCharacters.push(defaultCharacter);
-  }
-
-  return loadedCharacters;
-}
-
-export function getTokenForProvider(
-  provider: ModelProviderName,
-  character: Character,
-) {
-  switch (provider) {
-    case ModelProviderName.OPENAI:
-      return (
-        character.settings?.secrets?.OPENAI_API_KEY || settings.OPENAI_API_KEY
-      );
-    case ModelProviderName.GOOGLE:
-      return (
-        character.settings?.secrets?.GOOGLE_API_KEY || settings.GOOGLE_API_KEY
-      );
-    case ModelProviderName.LLAMACLOUD:
-      return (
-        character.settings?.secrets?.LLAMACLOUD_API_KEY ||
-        settings.LLAMACLOUD_API_KEY ||
-        character.settings?.secrets?.TOGETHER_API_KEY ||
-        settings.TOGETHER_API_KEY ||
-        character.settings?.secrets?.XAI_API_KEY ||
-        settings.XAI_API_KEY ||
-        character.settings?.secrets?.OPENAI_API_KEY ||
-        settings.OPENAI_API_KEY
-      );
-    case ModelProviderName.ANTHROPIC:
-      return (
-        character.settings?.secrets?.ANTHROPIC_API_KEY ||
-        character.settings?.secrets?.CLAUDE_API_KEY ||
-        settings.ANTHROPIC_API_KEY ||
-        settings.CLAUDE_API_KEY
-      );
-    case ModelProviderName.REDPILL:
-      return (
-        character.settings?.secrets?.REDPILL_API_KEY || settings.REDPILL_API_KEY
-      );
-    case ModelProviderName.OPENROUTER:
-      return (
-        character.settings?.secrets?.OPENROUTER || settings.OPENROUTER_API_KEY
-      );
-    case ModelProviderName.GROK:
-      return character.settings?.secrets?.GROK_API_KEY || settings.GROK_API_KEY;
-    case ModelProviderName.HEURIST:
-      return (
-        character.settings?.secrets?.HEURIST_API_KEY || settings.HEURIST_API_KEY
-      );
-    case ModelProviderName.GROQ:
-      return character.settings?.secrets?.GROQ_API_KEY || settings.GROQ_API_KEY;
-  }
-}
-
-function initializeDatabase(dataDir: string) {
-  if (process.env.POSTGRES_URL) {
-    const db = new PostgresDatabaseAdapter({
-      connectionString: process.env.POSTGRES_URL,
-    });
-    return db;
-  } else {
-    const filePath =
-      process.env.SQLITE_FILE ?? path.resolve(dataDir, "db.sqlite");
-    // ":memory:";
-    const db = new SqliteDatabaseAdapter(new Database(filePath));
-    return db;
-  }
-}
-
-export async function initializeClients(
-  character: Character,
-  runtime: IAgentRuntime,
-) {
-  const clients = [];
-  const clientTypes = character.clients?.map((str) => str.toLowerCase()) || [];
-
-  if (clientTypes.includes("auto")) {
-    const autoClient = await AutoClientInterface.start(runtime);
-    if (autoClient) clients.push(autoClient);
-  }
-
-  if (clientTypes.includes("discord")) {
-    clients.push(await DiscordClientInterface.start(runtime));
-  }
-
-  if (clientTypes.includes("telegram")) {
-    const telegramClient = await TelegramClientInterface.start(runtime);
-    if (telegramClient) clients.push(telegramClient);
-  }
-
-  if (clientTypes.includes("twitter")) {
-    const twitterClients = await TwitterClientInterface.start(runtime);
-    clients.push(twitterClients);
-  }
-
-  if (character.plugins?.length > 0) {
-    for (const plugin of character.plugins) {
-      if (plugin.clients) {
-        for (const client of plugin.clients) {
-          clients.push(await client.start(runtime));
-        }
-      }
-    }
-  }
-
-  return clients;
-}
-
-let nodePlugin: any | undefined;
-
-export function createAgent(
-  character: Character,
-  db: IDatabaseAdapter,
-  cache: ICacheManager,
-  token: string,
->>>>>>> c8415417
 ) {
   elizaLogger.success(
     elizaLogger.successesTitle,
@@ -275,14 +68,6 @@
   });
 }
 
-<<<<<<< HEAD
-=======
-function initializeDbCache(character: Character, db: IDatabaseCacheAdapter) {
-  const cache = new CacheManager(new DbCacheAdapter(db, character.id));
-  return cache;
-}
-
->>>>>>> c8415417
 async function startAgent(character: Character, directClient: DirectClient) {
   try {
     character.id ??= stringToUuid(character.name);
@@ -299,7 +84,7 @@
 
     await db.init();
 
-    const cache = initializeDbCache(character, db);
+    const cache = intializeDbCache(character, db);
     const runtime = createAgent(character, db, cache, token);
 
     await runtime.initialize();
@@ -362,18 +147,6 @@
     elizaLogger.error("Error starting agents:", error);
   }
 
-<<<<<<< HEAD
-=======
-  function chat() {
-    const agentId = characters[0].name ?? "Agent";
-    rl.question("You: ", async (input) => {
-      await handleUserInput(input, agentId);
-      if (input.toLowerCase() !== "exit") {
-        chat(); // Loop back to ask another question
-      }
-    });
-  }
-
   while (!(await checkPortAvailable(serverPort))) {
     elizaLogger.warn(`Port ${serverPort} is in use, trying ${serverPort + 1}`);
     serverPort++;
@@ -391,7 +164,6 @@
     elizaLogger.log(`Server started on alternate port ${serverPort}`);
   }
 
->>>>>>> c8415417
   elizaLogger.log("Chat started. Type 'exit' to quit.");
   const chat = startChat(characters);
   chat();
@@ -399,49 +171,5 @@
 
 startAgents().catch((error) => {
   elizaLogger.error("Unhandled error in startAgents:", error);
-<<<<<<< HEAD
   process.exit(1);
-});
-=======
-  process.exit(1); // Exit the process after logging
-});
-
-const rl = readline.createInterface({
-  input: process.stdin,
-  output: process.stdout,
-});
-
-rl.on("SIGINT", () => {
-  rl.close();
-  process.exit(0);
-});
-
-async function handleUserInput(input: string, agentId: string) {
-  if (input.toLowerCase() === "exit") {
-    rl.close();
-    process.exit(0);
-  }
-
-  try {
-    const serverPort = parseInt(settings.SERVER_PORT || "3000");
-
-    const response = await fetch(
-      `http://localhost:${serverPort}/${agentId}/message`,
-      {
-        method: "POST",
-        headers: { "Content-Type": "application/json" },
-        body: JSON.stringify({
-          text: input,
-          userId: "user",
-          userName: "User",
-        }),
-      },
-    );
-
-    const data = await response.json();
-    data.forEach((message) => console.log(`${"Agent"}: ${message.text}`));
-  } catch (error) {
-    console.error("Error fetching response:", error);
-  }
-}
->>>>>>> c8415417
+});